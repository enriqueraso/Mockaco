﻿<Project Sdk="Microsoft.NET.Sdk.Web">

  <PropertyGroup>
    <TargetFramework>netcoreapp2.2</TargetFramework>
    <AspNetCoreHostingModel>InProcess</AspNetCoreHostingModel>
    <LangVersion>7.1</LangVersion>
  </PropertyGroup>

  <ItemGroup>
    <Compile Remove="Mocks.Thundercats\**" />
    <Content Remove="Mocks.Thundercats\**" />
    <EmbeddedResource Remove="Mocks.Thundercats\**" />
    <None Remove="Mocks.Thundercats\**" />
  </ItemGroup>

  <ItemGroup>
    <PackageReference Include="Bogus" Version="26.0.2" />
<<<<<<< HEAD
    <PackageReference Include="Microsoft.AspNetCore.App" />
    <PackageReference Include="Microsoft.CodeAnalysis.CSharp.Scripting" Version="2.10.0" />
    <PackageReference Include="Unclassified.NetRevisionTask" Version="0.2.5">
      <PrivateAssets>all</PrivateAssets>
      <IncludeAssets>runtime; build; native; contentfiles; analyzers; buildtransitive</IncludeAssets>
    </PackageReference>
=======
    <PackageReference Include="Microsoft.AspNetCore.App" />    
    <PackageReference Include="Microsoft.CodeAnalysis.CSharp.Scripting" Version="3.0.0" />
>>>>>>> c2a2fa14
  </ItemGroup>

  <ItemGroup>
    <None Update="Plugins\Readme.md">
      <CopyToOutputDirectory>Always</CopyToOutputDirectory>
    </None>
  </ItemGroup>

</Project><|MERGE_RESOLUTION|>--- conflicted
+++ resolved
@@ -15,17 +15,12 @@
 
   <ItemGroup>
     <PackageReference Include="Bogus" Version="26.0.2" />
-<<<<<<< HEAD
     <PackageReference Include="Microsoft.AspNetCore.App" />
-    <PackageReference Include="Microsoft.CodeAnalysis.CSharp.Scripting" Version="2.10.0" />
+    <PackageReference Include="Microsoft.CodeAnalysis.CSharp.Scripting" Version="3.0.0" />
     <PackageReference Include="Unclassified.NetRevisionTask" Version="0.2.5">
       <PrivateAssets>all</PrivateAssets>
       <IncludeAssets>runtime; build; native; contentfiles; analyzers; buildtransitive</IncludeAssets>
     </PackageReference>
-=======
-    <PackageReference Include="Microsoft.AspNetCore.App" />    
-    <PackageReference Include="Microsoft.CodeAnalysis.CSharp.Scripting" Version="3.0.0" />
->>>>>>> c2a2fa14
   </ItemGroup>
 
   <ItemGroup>
