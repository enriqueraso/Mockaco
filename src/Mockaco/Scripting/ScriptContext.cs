--- conflicted
+++ resolved
@@ -73,11 +73,7 @@
                 return ParseFormDataBody(httpRequest);
             }
 
-<<<<<<< HEAD
             if (httpRequest.ContentType.StartsWith("application/json", StringComparison.InvariantCultureIgnoreCase))
-=======
-            if (httpRequest.ContentType.Equals("application/json", StringComparison.InvariantCultureIgnoreCase))
->>>>>>> 45a8fa30
             {
                 return ParseJsonBody(httpRequest);
             }
